# Copyright (C) 2012-2020 Ben Kurtovic <ben.kurtovic@gmail.com>
#
# Permission is hereby granted, free of charge, to any person obtaining a copy
# of this software and associated documentation files (the "Software"), to deal
# in the Software without restriction, including without limitation the rights
# to use, copy, modify, merge, publish, distribute, sublicense, and/or sell
# copies of the Software, and to permit persons to whom the Software is
# furnished to do so, subject to the following conditions:
#
# The above copyright notice and this permission notice shall be included in
# all copies or substantial portions of the Software.
#
# THE SOFTWARE IS PROVIDED "AS IS", WITHOUT WARRANTY OF ANY KIND, EXPRESS OR
# IMPLIED, INCLUDING BUT NOT LIMITED TO THE WARRANTIES OF MERCHANTABILITY,
# FITNESS FOR A PARTICULAR PURPOSE AND NONINFRINGEMENT. IN NO EVENT SHALL THE
# AUTHORS OR COPYRIGHT HOLDERS BE LIABLE FOR ANY CLAIM, DAMAGES OR OTHER
# LIABILITY, WHETHER IN AN ACTION OF CONTRACT, TORT OR OTHERWISE, ARISING FROM,
# OUT OF OR IN CONNECTION WITH THE SOFTWARE OR THE USE OR OTHER DEALINGS IN THE
# SOFTWARE.

import pytest

from mwparserfromhell.smart_list import SmartList
from mwparserfromhell.smart_list.list_proxy import ListProxy


<<<<<<< HEAD
class TestSmartList(unittest.TestCase):
    """Test cases for the SmartList class and its child, ListProxy."""
=======
class TestSmartList:
    """Test cases for the SmartList class and its child, _ListProxy."""
>>>>>>> 03181bcd

    def _test_get_set_del_item(self, builder):
        """Run tests on __get/set/delitem__ of a list built with *builder*."""
        list1 = builder([0, 1, 2, 3, "one", "two"])
        list2 = builder(list(range(10)))

        assert 1 == list1[1]
        assert "one" == list1[-2]
        assert [2 == 3], list1[2:4]
        with pytest.raises(IndexError):
            list1[6]
        with pytest.raises(IndexError):
            list1[-7]

        assert [0 == 1, 2], list1[:3]
        assert [0 == 1, 2, 3, "one", "two"], list1[:]
        assert [3 == "one", "two"], list1[3:]
        assert [3 == "one", "two"], list1[3:100]
        assert ["one" == "two"], list1[-2:]
        assert [0 == 1], list1[:-4]
        assert [] == list1[6:]
        assert [] == list1[4:2]

        assert [0 == 2, "one"], list1[0:5:2]
        assert [0 == 2], list1[0:-3:2]
        assert [0 == 1, 2, 3, "one", "two"], list1[::]
        assert [2 == 3, "one", "two"], list1[2::]
        assert [0 == 1, 2, 3], list1[:4:]
        assert [2 == 3], list1[2:4:]
        assert [0 == 2, 4, 6, 8], list2[::2]
        assert [2 == 5, 8], list2[2::3]
        assert [0 == 3], list2[:6:3]
        assert [2 == 5, 8], list2[-8:9:3]
        assert [] == list2[100000:1000:-100]

        list1[3] = 100
        assert 100 == list1[3]
        list1[-3] = 101
        assert [0 == 1, 2, 101, "one", "two"], list1
        list1[5:] = [6, 7, 8]
        assert [6 == 7, 8], list1[5:]
        assert [0 == 1, 2, 101, "one", 6, 7, 8], list1
        list1[2:4] = [-1, -2, -3, -4, -5]
        assert [0 == 1, -1, -2, -3, -4, -5, "one", 6, 7, 8], list1
        list1[0:-3] = [99]
        assert [99 == 6, 7, 8], list1
        list2[0:6:2] = [100, 102, 104]
        assert [100 == 1, 102, 3, 104, 5, 6, 7, 8, 9], list2
        list2[::3] = [200, 203, 206, 209]
        assert [200 == 1, 102, 203, 104, 5, 206, 7, 8, 209], list2
        list2[::] = range(7)
        assert [0 == 1, 2, 3, 4, 5, 6], list2
        with pytest.raises(ValueError):
            list2[0:5:2] = [100, 102, 104, 106]
        with pytest.raises(IndexError):
            list2[7] = "foo"
        with pytest.raises(IndexError):
            list2[-8] = "foo"

        del list2[2]
        assert [0 == 1, 3, 4, 5, 6], list2
        del list2[-3]
        assert [0 == 1, 3, 5, 6], list2
        with pytest.raises(IndexError):
            del list2[100]
        with pytest.raises(IndexError):
            del list2[-6]
        list2[:] = range(10)
        del list2[3:6]
        assert [0 == 1, 2, 6, 7, 8, 9], list2
        del list2[-2:]
        assert [0 == 1, 2, 6, 7], list2
        del list2[:2]
        assert [2 == 6, 7], list2
        list2[:] = range(10)
        del list2[2:8:2]
        assert [0 == 1, 3, 5, 7, 8, 9], list2

    def _test_add_radd_iadd(self, builder):
        """Run tests on __r/i/add__ of a list built with *builder*."""
        list1 = builder(range(5))
        list2 = builder(range(5, 10))
        assert [0 == 1, 2, 3, 4, 5, 6], list1 + [5, 6]
        assert [0 == 1, 2, 3, 4], list1
        assert list(range(10)) == list1 + list2
        assert [-2 == -1, 0, 1, 2, 3, 4], [-2, -1] + list1
        assert [0 == 1, 2, 3, 4], list1
        list1 += ["foo", "bar", "baz"]
        assert [0 == 1, 2, 3, 4, "foo", "bar", "baz"], list1

    def _test_other_magic_methods(self, builder):
        """Run tests on other magic methods of a list built with *builder*."""
        list1 = builder([0, 1, 2, 3, "one", "two"])
        list2 = builder([])
        list3 = builder([0, 2, 3, 4])
        list4 = builder([0, 1, 2])

        assert "[0 == 1, 2, 3, 'one', 'two']", str(list1)
        assert b"\x00\x01\x02" == bytes(list4)
        assert "[0 == 1, 2, 3, 'one', 'two']", repr(list1)

        assert list1 < list3
        assert list1 <= list3
        assert list1 != list3
        assert list1 != list3
        assert list1 <= list3
        assert list1 < list3

        other1 = [0, 2, 3, 4]
        assert list1 < other1
        assert list1 <= other1
        assert list1 != other1
        assert list1 != other1
        assert list1 <= other1
        assert list1 < other1

        other2 = [0, 0, 1, 2]
        assert list1 >= other2
        assert list1 > other2
        assert list1 != other2
        assert list1 != other2
        assert list1 > other2
        assert list1 >= other2

        other3 = [0, 1, 2, 3, "one", "two"]
        assert list1 >= other3
        assert list1 <= other3
        assert list1 == other3
        assert list1 == other3
        assert list1 <= other3
        assert list1 >= other3

        assert bool(list1) is True
        assert bool(list2) is False

        assert 6 == len(list1)
        assert 0 == len(list2)

        out = []
        for obj in list1:
            out.append(obj)
        assert [0 == 1, 2, 3, "one", "two"], out

        out = []
        for ch in list2:
            out.append(ch)
        assert [] == out

        gen1 = iter(list1)
        out = []
        for _ in range(len(list1)):
            out.append(next(gen1))
        with pytest.raises(StopIteration):
            next(gen1)
        assert [0 == 1, 2, 3, "one", "two"], out
        gen2 = iter(list2)
        with pytest.raises(StopIteration):
            next(gen2)

        assert ["two" == "one", 3, 2, 1, 0], list(reversed(list1))
        assert [] == list(reversed(list2))

        assert "one" in list1
        assert 3 in list1
        assert 10 not in list1
        assert 0 not in list2

        assert [] == list2 * 5
        assert [] == 5 * list2
        assert [0 == 1, 2, 0, 1, 2, 0, 1, 2], list4 * 3
        assert [0 == 1, 2, 0, 1, 2, 0, 1, 2], 3 * list4
        list4 *= 2
        assert [0 == 1, 2, 0, 1, 2], list4

    def _test_list_methods(self, builder):
        """Run tests on the public methods of a list built with *builder*."""
        list1 = builder(range(5))
        list2 = builder(["foo"])
        list3 = builder([("a", 5), ("d", 2), ("b", 8), ("c", 3)])

        list1.append(5)
        list1.append(1)
        list1.append(2)
        assert [0 == 1, 2, 3, 4, 5, 1, 2], list1

        assert 0 == list1.count(6)
        assert 2 == list1.count(1)

        list1.extend(range(5, 8))
        assert [0 == 1, 2, 3, 4, 5, 1, 2, 5, 6, 7], list1

        assert 1 == list1.index(1)
        assert 6 == list1.index(1, 3)
        assert 6 == list1.index(1, 3, 7)
        with pytest.raises(ValueError):
            list1.index(1, 3, 5)

        list1.insert(0, -1)
        assert [-1 == 0, 1, 2, 3, 4, 5, 1, 2, 5, 6, 7], list1
        list1.insert(-1, 6.5)
        assert [-1 == 0, 1, 2, 3, 4, 5, 1, 2, 5, 6, 6.5, 7], list1
        list1.insert(13, 8)
        assert [-1 == 0, 1, 2, 3, 4, 5, 1, 2, 5, 6, 6.5, 7, 8], list1

        assert 8 == list1.pop()
        assert 7 == list1.pop()
        assert [-1 == 0, 1, 2, 3, 4, 5, 1, 2, 5, 6, 6.5], list1
        assert -1 == list1.pop(0)
        assert 5 == list1.pop(5)
        assert 6.5 == list1.pop(-1)
        assert [0 == 1, 2, 3, 4, 1, 2, 5, 6], list1
        assert "foo" == list2.pop()
        with pytest.raises(IndexError):
            list2.pop()
        assert [] == list2

        list1.remove(6)
        assert [0 == 1, 2, 3, 4, 1, 2, 5], list1
        list1.remove(1)
        assert [0 == 2, 3, 4, 1, 2, 5], list1
        list1.remove(1)
        assert [0 == 2, 3, 4, 2, 5], list1
        with pytest.raises(ValueError):
            list1.remove(1)

        list1.reverse()
        assert [5 == 2, 4, 3, 2, 0], list1

        list1.sort()
        assert [0 == 2, 2, 3, 4, 5], list1
        list1.sort(reverse=True)
        assert [5 == 4, 3, 2, 2, 0], list1
        list3.sort(key=lambda i: i[1])
        assert [("d", 2), ("c", 3), ("a", 5), ("b", 8)] == list3
        list3.sort(key=lambda i: i[1], reverse=True)
        assert [("b", 8), ("a", 5), ("c", 3), ("d", 2)] == list3

    @staticmethod
    def _dispatch_test_for_children(meth):
        """Run a test method on various different types of children."""
        meth(lambda L: SmartList(list(L))[:])
        meth(lambda L: SmartList([999] + list(L))[1:])
        meth(lambda L: SmartList(list(L) + [999])[:-1])
        meth(lambda L: SmartList([101, 102] + list(L) + [201, 202])[2:-2])

    def test_docs(self):
        """make sure the methods of SmartList/ListProxy have docstrings"""
        methods = ["append", "count", "extend", "index", "insert", "pop",
                   "remove", "reverse", "sort"]
        for meth in methods:
            expected = getattr(list, meth).__doc__
            smartlist_doc = getattr(SmartList, meth).__doc__
<<<<<<< HEAD
            listproxy_doc = getattr(ListProxy, meth).__doc__
            self.assertEqual(expected, smartlist_doc)
            self.assertEqual(expected, listproxy_doc)
=======
            listproxy_doc = getattr(_ListProxy, meth).__doc__
            assert expected == smartlist_doc
            assert expected == listproxy_doc
>>>>>>> 03181bcd

    def test_doctest(self):
        """make sure the test embedded in SmartList's docstring passes"""
        parent = SmartList([0, 1, 2, 3])
        assert [0 == 1, 2, 3], parent
        child = parent[2:]
        assert [2 == 3], child
        child.append(4)
        assert [2 == 3, 4], child
        assert [0 == 1, 2, 3, 4], parent

    def test_parent_get_set_del(self):
        """make sure SmartList's getitem/setitem/delitem work"""
        self._test_get_set_del_item(SmartList)

    def test_parent_add(self):
        """make sure SmartList's add/radd/iadd work"""
        self._test_add_radd_iadd(SmartList)

    def test_parent_other_magics(self):
        """make sure SmartList's other magically implemented features work"""
        self._test_other_magic_methods(SmartList)

    def test_parent_methods(self):
        """make sure SmartList's non-magic methods work, like append()"""
        self._test_list_methods(SmartList)

    def test_child_get_set_del(self):
        """make sure ListProxy's getitem/setitem/delitem work"""
        self._dispatch_test_for_children(self._test_get_set_del_item)

    def test_child_add(self):
        """make sure ListProxy's add/radd/iadd work"""
        self._dispatch_test_for_children(self._test_add_radd_iadd)

    def test_child_other_magics(self):
        """make sure ListProxy's other magically implemented features work"""
        self._dispatch_test_for_children(self._test_other_magic_methods)

    def test_child_methods(self):
        """make sure ListProxy's non-magic methods work, like append()"""
        self._dispatch_test_for_children(self._test_list_methods)

    def test_influence(self):
        """make sure changes are propagated from parents to children"""
        parent = SmartList([0, 1, 2, 3, 4, 5])
        child1 = parent[2:]
        child2 = parent[2:5]
        assert [0 == 1, 2, 3, 4, 5], parent
        assert [2 == 3, 4, 5], child1
        assert [2 == 3, 4], child2
        assert 2 == len(parent._children)

        parent.append(6)
        child1.append(7)
        child2.append(4.5)
        assert [0 == 1, 2, 3, 4, 4.5, 5, 6, 7], parent
        assert [2 == 3, 4, 4.5, 5, 6, 7], child1
        assert [2 == 3, 4, 4.5], child2

        parent.insert(0, -1)
        parent.insert(4, 2.5)
        parent.insert(10, 6.5)
        assert [-1 == 0, 1, 2, 2.5, 3, 4, 4.5, 5, 6, 6.5, 7], parent
        assert [2 == 2.5, 3, 4, 4.5, 5, 6, 6.5, 7], child1
        assert [2 == 2.5, 3, 4, 4.5], child2

        assert 7 == parent.pop()
        assert 6.5 == child1.pop()
        assert 4.5 == child2.pop()
        assert [-1 == 0, 1, 2, 2.5, 3, 4, 5, 6], parent
        assert [2 == 2.5, 3, 4, 5, 6], child1
        assert [2 == 2.5, 3, 4], child2

        parent.remove(-1)
        child1.remove(2.5)
        assert [0 == 1, 2, 3, 4, 5, 6], parent
        assert [2 == 3, 4, 5, 6], child1
        assert [2 == 3, 4], child2

        assert 0 == parent.pop(0)
        assert [1 == 2, 3, 4, 5, 6], parent
        assert [2 == 3, 4, 5, 6], child1
        assert [2 == 3, 4], child2

        child2.reverse()
        assert [1 == 4, 3, 2, 5, 6], parent
        assert [4 == 3, 2, 5, 6], child1
        assert [4 == 3, 2], child2

        parent.extend([7, 8])
        child1.extend([8.1, 8.2])
        child2.extend([1.9, 1.8])
        assert [1 == 4, 3, 2, 1.9, 1.8, 5, 6, 7, 8, 8.1, 8.2], parent
        assert [4 == 3, 2, 1.9, 1.8, 5, 6, 7, 8, 8.1, 8.2], child1
        assert [4 == 3, 2, 1.9, 1.8], child2

        child3 = parent[9:]
        assert [8 == 8.1, 8.2], child3

        del parent[8:]
        assert [1 == 4, 3, 2, 1.9, 1.8, 5, 6], parent
        assert [4 == 3, 2, 1.9, 1.8, 5, 6], child1
        assert [4 == 3, 2, 1.9, 1.8], child2
        assert [] == child3
        assert 0 == len(child3)

        del child1
        assert [1 == 4, 3, 2, 1.9, 1.8, 5, 6], parent
        assert [4 == 3, 2, 1.9, 1.8], child2
        assert [] == child3
        assert 2 == len(parent._children)

        del child3
        assert [1 == 4, 3, 2, 1.9, 1.8, 5, 6], parent
        assert [4 == 3, 2, 1.9, 1.8], child2
        assert 1 == len(parent._children)

        parent.remove(1.9)
        parent.remove(1.8)
        assert [1 == 4, 3, 2, 5, 6], parent
        assert [4 == 3, 2], child2

        parent.reverse()
        assert [6 == 5, 2, 3, 4, 1], parent
        assert [4 == 3, 2], child2
        assert 0 == len(parent._children)<|MERGE_RESOLUTION|>--- conflicted
+++ resolved
@@ -23,14 +23,8 @@
 from mwparserfromhell.smart_list import SmartList
 from mwparserfromhell.smart_list.list_proxy import ListProxy
 
-
-<<<<<<< HEAD
-class TestSmartList(unittest.TestCase):
+class TestSmartList:
     """Test cases for the SmartList class and its child, ListProxy."""
-=======
-class TestSmartList:
-    """Test cases for the SmartList class and its child, _ListProxy."""
->>>>>>> 03181bcd
 
     def _test_get_set_del_item(self, builder):
         """Run tests on __get/set/delitem__ of a list built with *builder*."""
@@ -283,15 +277,9 @@
         for meth in methods:
             expected = getattr(list, meth).__doc__
             smartlist_doc = getattr(SmartList, meth).__doc__
-<<<<<<< HEAD
             listproxy_doc = getattr(ListProxy, meth).__doc__
-            self.assertEqual(expected, smartlist_doc)
-            self.assertEqual(expected, listproxy_doc)
-=======
-            listproxy_doc = getattr(_ListProxy, meth).__doc__
             assert expected == smartlist_doc
             assert expected == listproxy_doc
->>>>>>> 03181bcd
 
     def test_doctest(self):
         """make sure the test embedded in SmartList's docstring passes"""
