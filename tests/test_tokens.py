--- conflicted
+++ resolved
@@ -60,20 +60,9 @@
         token3 = tokens.Text(text="earwig" * 100)
         hundredchars = ("earwig" * 100)[:97] + "..."
 
-<<<<<<< HEAD
-        self.assertEqual("Token()", repr(token1))
-        self.assertTrue(repr(token2) in (
-            "Token(foo='bar', baz=123)", "Token(baz=123, foo='bar')"))
-        self.assertEqual("Text(text='" + hundredchars + "')", repr(token3))
-=======
         assert "Token()" == repr(token1)
-        token2repr1 = "Token(foo='bar', baz=123)"
-        token2repr2 = "Token(baz=123, foo='bar')"
-        token3repr = "Text(text='" + hundredchars + "')"
-        token2repr = repr(token2)
-        assert token2repr == token2repr1 or token2repr == token2repr2
-        assert token3repr == repr(token3)
->>>>>>> 03181bcd
+        assert repr(token2) in ("Token(foo='bar', baz=123)", "Token(baz=123, foo='bar')")
+        assert "Text(text='" + hundredchars + "')" == repr(token3)
 
     def test_equality(self):
         """check that equivalent tokens are considered equal"""
